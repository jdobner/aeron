--- conflicted
+++ resolved
@@ -47,25 +47,21 @@
             .threadingMode(ThreadingMode.DEDICATED)
             .conductorIdleStrategy(new NoOpIdleStrategy())
             .receiverIdleStrategy(new NoOpIdleStrategy())
-            .senderIdleStrategy(new NoOpIdleStrategy());
+            .senderIdleStrategy(new NoOpIdleStrategy())
+            .dirsDeleteOnExit(true);
 
         final RateReporter reporter = new RateReporter(TimeUnit.SECONDS.toNanos(1), SamplesUtil::printRate);
         final DataHandler rateReporterHandler = rateReporterHandler(reporter);
         final ExecutorService executor = Executors.newFixedThreadPool(3);
+
         String embeddedDirName = CommonContext.generateEmbeddedDirName();
+        ctx.dirName(embeddedDirName);
         final Aeron.Context context = new Aeron.Context();
         context.dirName(embeddedDirName);
-        final MediaDriver.Context mediaDriverContext = new MediaDriver.Context();
-        mediaDriverContext.dirName(embeddedDirName);
-        mediaDriverContext.dirsDeleteOnExit(true);
 
         final AtomicBoolean running = new AtomicBoolean(true);
 
-<<<<<<< HEAD
-        try (final MediaDriver ignore = MediaDriver.launch(mediaDriverContext);
-=======
         try (final MediaDriver ignore = MediaDriver.launch(ctx);
->>>>>>> 559a60ee
              final Aeron aeron = Aeron.connect(context, executor);
              final Publication publication = aeron.addPublication(CHANNEL, STREAM_ID);
              final Subscription subscription = aeron.addSubscription(CHANNEL, STREAM_ID, rateReporterHandler))
