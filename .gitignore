target
GTAGS
GRTAGS
GPATH
prop
out
classes

# OS X
.DS_Store

# eclipse
.project
.classpath
.settings

# intellij
*.iml
*.ipr
*.iws
.idea

# editors
*.sublime-project
*.sublime-workspace
*~

# the build
build-local.properties
.gradle
build
cmake-build-debug
cmake-build-release

# cpp build linux
cppbuild/CMakeCache.txt
cppbuild/CMakeFiles/
cppbuild/CTestTestfile.cmake
cppbuild/Makefile
cppbuild/Testing/
cppbuild/aeron-common/
cppbuild/aeron-samples/
cppbuild/binaries/
cppbuild/cmake_install.cmake

# cpp build windows
cppbuild/*.opensdf
cppbuild/*.sdf
cppbuild/*.sln
cppbuild/*.suo
cppbuild/*.vcxproj
cppbuild/*.filters
cppbuild/*.lastbuildstate
cppbuild/*.tlog
cppbuild/*.log
cppbuild/*.cache
cppbuild/Debug
cppbuild/Release
cppbuild/Win32

# JVM crash reports
hs_err_pid*

<<<<<<< HEAD
#jd
bin
aeron-cluster/aeron-archive/
=======
# Archive and Cluster data from system tests
/aeron-archive/*.rec
/aeron-archive/*.catalog
/aeron-archive/*.dat
/aeron-cluster/*.dat
/aeron-cluster/recording.log
>>>>>>> df40f124
<|MERGE_RESOLUTION|>--- conflicted
+++ resolved
@@ -61,15 +61,14 @@
 # JVM crash reports
 hs_err_pid*
 
-<<<<<<< HEAD
-#jd
-bin
-aeron-cluster/aeron-archive/
-=======
 # Archive and Cluster data from system tests
 /aeron-archive/*.rec
 /aeron-archive/*.catalog
 /aeron-archive/*.dat
 /aeron-cluster/*.dat
 /aeron-cluster/recording.log
->>>>>>> df40f124
+
+
+#jd
+bin
+aeron-cluster/aeron-archive/